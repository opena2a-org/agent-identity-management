--- conflicted
+++ resolved
@@ -56,11 +56,7 @@
   trust_score?: number;
   capability_count?: number;
   organization_id: string;
-<<<<<<< HEAD
-  capabilities?: string[]; // Simple capability strings like ["tools", "resources"]
-=======
   capabilities?: string[]; // Array of capability type strings like ["tools", "prompts", "resources"]
->>>>>>> c6e71586
 }
 
 // Capabilities are stored as simple strings in the MCP server
@@ -388,26 +384,7 @@
           </div>
         </div>
 
-<<<<<<< HEAD
-        <Card>
-          <CardHeader className="pb-3">
-            <CardTitle className="text-sm font-medium text-muted-foreground">
-              Capabilities
-            </CardTitle>
-          </CardHeader>
-          <CardContent>
-            <div className="text-2xl font-bold">
-              {(server.capabilities?.length || 0) + capabilities.length}
-            </div>
-            <p className="text-xs text-muted-foreground mt-1">
-              Tool{(server.capabilities?.length || 0) + capabilities.length !== 1 ? "s" : ""} and resource
-              {(server.capabilities?.length || 0) + capabilities.length !== 1 ? "s" : ""}
-            </p>
-          </CardContent>
-        </Card>
-=======
         <Separator />
->>>>>>> c6e71586
 
         {/* Info Cards */}
         <div className="grid gap-4 md:grid-cols-3">
@@ -418,64 +395,10 @@
               </CardTitle>
             </CardHeader>
             <CardContent>
-<<<<<<< HEAD
-              {/* Display simple string capabilities from server object */}
-              {(!server.capabilities || server.capabilities.length === 0) && capabilities.length === 0 ? (
-                <div className="text-center py-8">
-                  <p className="text-muted-foreground">
-                    No capabilities detected yet
-                  </p>
-                </div>
-              ) : (
-                <div className="space-y-3">
-                  {/* Show simple capabilities if available */}
-                  {server.capabilities && server.capabilities.length > 0 && (
-                    <div className="flex flex-wrap gap-2 p-4 border rounded-lg bg-muted/50">
-                      <span className="text-sm font-medium text-muted-foreground mr-2">
-                        Registered Capabilities:
-                      </span>
-                      {server.capabilities.map((cap) => (
-                        <Badge key={cap} variant="secondary" className="text-sm">
-                          {cap}
-                        </Badge>
-                      ))}
-                    </div>
-                  )}
-
-                  {/* Show detailed capabilities if available (from future endpoint) */}
-                  {capabilities.map((capability) => (
-                    <div
-                      key={capability.id}
-                      className="flex items-start gap-3 p-3 border rounded-lg hover:bg-accent/50 transition-colors"
-                    >
-                      <Badge variant="outline" className="mt-1">
-                        {capability.type}
-                      </Badge>
-                      <div className="flex-1">
-                        <h4 className="font-medium">{capability.name}</h4>
-                        <p className="text-sm text-muted-foreground">
-                          {capability.description}
-                        </p>
-                        <p className="text-xs text-muted-foreground mt-1">
-                          Detected:{" "}
-                          {new Date(capability.detected_at).toLocaleString()}
-                        </p>
-                      </div>
-                      <Badge
-                        variant={capability.is_active ? "default" : "secondary"}
-                      >
-                        {capability.is_active ? "Active" : "Inactive"}
-                      </Badge>
-                    </div>
-                  ))}
-                </div>
-              )}
-=======
               <div className="text-2xl font-bold">{connectedAgents.length}</div>
               <p className="text-xs text-muted-foreground mt-1">
                 Agent{connectedAgents.length !== 1 ? "s" : ""} using this server
               </p>
->>>>>>> c6e71586
             </CardContent>
           </Card>
 
